{
  "name": "@whotracksme/webextension-packages",
<<<<<<< HEAD
  "version": "0.4.9",
=======
  "version": "2.0.1",
>>>>>>> f88bf7a1
  "type": "module",
  "description": "",
  "scripts": {
    "lint": "eslint packages/",
    "lint.fix": "eslint --fix packages/",
    "test": "npm run lint && npm run test --workspaces --if-present",
    "trackers-preview:download": "node ./packages/trackers-preview/scripts/download.js",
    "prepare": "npm run trackers-preview:download",
    "release": "auto shipit"
  },
  "publishConfig": {
    "access": "public"
  },
  "repository": {
    "type": "git",
    "url": "git+https://github.com/whotracksme/webextension-packages.git"
  },
  "bugs": {
    "url": "https://github.com/whotracksme/webextension-packages/issues"
  },
  "homepage": "https://github.com/whotracksme/webextension-packages#readme",
  "author": "Ghostery GmbH",
  "license": "MPL-2.0",
  "auto": {
    "baseBranch": "main",
    "plugins": [
      "npm"
    ]
  },
  "workspaces": [
    "packages/anonymous-communication",
    "packages/reporting"
  ],
  "devDependencies": {
    "auto": "^10.32.6",
    "eslint": "^8.8.0",
    "eslint-config-prettier": "^8.3.0",
    "eslint-plugin-prettier": "^4.0.0",
    "prettier": "2.5.1"
  },
  "dependencies": {
    "@cliqz/url-parser": "^1.1.4",
    "@ghostery/ui": "^0.3.2",
    "linkedom": "^0.14.20",
    "pako": "^2.0.4",
    "tldts-experimental": "^5.7.74"
  }
}<|MERGE_RESOLUTION|>--- conflicted
+++ resolved
@@ -1,10 +1,6 @@
 {
   "name": "@whotracksme/webextension-packages",
-<<<<<<< HEAD
-  "version": "0.4.9",
-=======
   "version": "2.0.1",
->>>>>>> f88bf7a1
   "type": "module",
   "description": "",
   "scripts": {
